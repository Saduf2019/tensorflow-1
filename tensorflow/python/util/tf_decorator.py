--- conflicted
+++ resolved
@@ -85,11 +85,7 @@
   if decorator_name is None:
     frame = _traceback.extract_stack(limit=2)[0]
     # frame name is tuple[2] in python2, and object.name in python3
-<<<<<<< HEAD
-    decorator_name = getattr(frame, 'name', frame[2]) # Caller's name
-=======
     decorator_name = getattr(frame, 'name', frame[2])  # Caller's name
->>>>>>> 342f6b57
   decorator = TFDecorator(decorator_name, target, decorator_doc,
                           decorator_argspec)
   setattr(decorator_func, '_tf_decorator', decorator)
