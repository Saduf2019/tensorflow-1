--- conflicted
+++ resolved
@@ -45,13 +45,9 @@
 
 ENV CI_BUILD_PYTHON python
 
-<<<<<<< HEAD
 # CACHE_STOP is used to rerun future commands, otherwise cloning tensorflow will be cached and will not pull the most recent version
 ARG CACHE_STOP=1
-# Check out TensorFlow source code if --build_arg CHECKOUT_TF_SRC=1
-=======
 # Check out TensorFlow source code if --build-arg CHECKOUT_TF_SRC=1
->>>>>>> 2dcb0a07
 ARG CHECKOUT_TF_SRC=0
 RUN test "${CHECKOUT_TF_SRC}" -eq 1 && git clone https://github.com/tensorflow/tensorflow.git /tensorflow_src || true
 
